import tkinter as tk
from tkinter import filedialog
import os
<<<<<<< HEAD
=======
import json

CONFIG_FILE = "directory_config.json"


def load_last_directory():
    if os.path.exists(CONFIG_FILE):
        with open(CONFIG_FILE, "r") as f:
            config = json.load(f)
            return config.get("last_directory", "")
    return ""


def save_last_directory(directory):
    config = {"last_directory": directory}
    with open(CONFIG_FILE, "w") as f:
        json.dump(config, f)
>>>>>>> 95b6c8a3


def select_folder():
    root = tk.Tk()
    root.withdraw()  # Hide the main window
    root.attributes("-topmost", True)  # Bring the dialog above all windows
<<<<<<< HEAD
    folder_path = filedialog.askdirectory()  # Open the directory selection dialog
    root.destroy()  # Close the root window
    return os.path.abspath(folder_path)

=======

    initial_dir = load_last_directory()
    folder_path = filedialog.askdirectory(
        initialdir=initial_dir
    )  # Open the directory selection dialog

    if folder_path:  # Only save if a folder was actually selected
        save_last_directory(folder_path)

    root.destroy()  # Close the root window
    return folder_path

>>>>>>> 95b6c8a3
<|MERGE_RESOLUTION|>--- conflicted
+++ resolved
@@ -1,48 +1,37 @@
-import tkinter as tk
-from tkinter import filedialog
-import os
-<<<<<<< HEAD
-=======
-import json
-
-CONFIG_FILE = "directory_config.json"
-
-
-def load_last_directory():
-    if os.path.exists(CONFIG_FILE):
-        with open(CONFIG_FILE, "r") as f:
-            config = json.load(f)
-            return config.get("last_directory", "")
-    return ""
-
-
-def save_last_directory(directory):
-    config = {"last_directory": directory}
-    with open(CONFIG_FILE, "w") as f:
-        json.dump(config, f)
->>>>>>> 95b6c8a3
-
-
-def select_folder():
-    root = tk.Tk()
-    root.withdraw()  # Hide the main window
-    root.attributes("-topmost", True)  # Bring the dialog above all windows
-<<<<<<< HEAD
-    folder_path = filedialog.askdirectory()  # Open the directory selection dialog
-    root.destroy()  # Close the root window
-    return os.path.abspath(folder_path)
-
-=======
-
-    initial_dir = load_last_directory()
-    folder_path = filedialog.askdirectory(
-        initialdir=initial_dir
-    )  # Open the directory selection dialog
-
-    if folder_path:  # Only save if a folder was actually selected
-        save_last_directory(folder_path)
-
-    root.destroy()  # Close the root window
-    return folder_path
-
->>>>>>> 95b6c8a3
+import tkinter as tk
+from tkinter import filedialog
+import os
+import json
+
+CONFIG_FILE = "directory_config.json"
+
+
+def load_last_directory():
+    if os.path.exists(CONFIG_FILE):
+        with open(CONFIG_FILE, "r") as f:
+            config = json.load(f)
+            return config.get("last_directory", "")
+    return ""
+
+
+def save_last_directory(directory):
+    config = {"last_directory": directory}
+    with open(CONFIG_FILE, "w") as f:
+        json.dump(config, f)
+
+
+def select_folder():
+    root = tk.Tk()
+    root.withdraw()  # Hide the main window
+    root.attributes("-topmost", True)  # Bring the dialog above all windows
+
+    initial_dir = load_last_directory()
+    folder_path = filedialog.askdirectory(
+        initialdir=initial_dir
+    )  # Open the directory selection dialog
+
+    if folder_path:  # Only save if a folder was actually selected
+        save_last_directory(folder_path)
+
+    root.destroy()  # Close the root window
+    return folder_path