# Tool for Root Image Cleaning

## Description

This tool is designed for cleaning and analyzing root images. It provides a dashboard interface for various image processing tasks, including blur detection, duplicate identification, and missing tube analysis.

## Installation
<<<<<<< HEAD

### Prerequisites

1. **CUDA 12.1**
   - Required for Torch installation.
   - Download and install from the [NVIDIA CUDA Toolkit website](https://developer.nvidia.com/cuda-12-1-0-download-archive).
   - Note: If you have a higher CUDA version, you don't need to downgrade.

2. **Python 3.10+**
   - Python 3.10.10 is recommended for optimal compatibility.
   - Download from the [official Python website](https://www.python.org/downloads/release/python-31010/).
=======

### Prerequisites

1. **CUDA 12.1**
   - Required for Torch installation.
   - Download and install from the [NVIDIA CUDA Toolkit website](https://developer.nvidia.com/cuda-12-1-0-download-archive).
   - Note: If you have a higher CUDA version, you don't need to downgrade.
>>>>>>> 1b988637

2. **Python 3.10+**
   - Python 3.10.10 is recommended for optimal compatibility.
   - Download from the [official Python website](https://www.python.org/downloads/release/python-31010/).

### Setup Instructions

1. **Clone the Repository**
   ```bash
   git clone https://github.com/leakey-lab/Tool-For-Root-Image-Cleaning.git
   cd Tool-For-Root-Image-Cleaning
   ```

2. **Create a Virtual Environment**
   ```bash
   python -m venv venv
   ```

3. **Activate the Virtual Environment**
   - Windows:
     ```bash
     venv\Scripts\activate
     ```
   - Linux/macOS:
     ```bash
     source venv/bin/activate
     ```

4. **Install Required Packages**
   ```bash
   pip install -r requirements.txt
   ```

5. **Install PyTorch**
   
   PyTorch installation varies depending on your operating system and CUDA version. To get the correct installation command:

   - Visit the [PyTorch Get Started page](https://pytorch.org/get-started/locally/)
   - Select your preferences (PyTorch version, operating system, package manager, CUDA version)
   - Use the generated command to install PyTorch

   -For Windows Use This:

   ```bash
   pip3 install torch torchvision torchaudio --index-url https://download.pytorch.org/whl/cu121
   ```

   -For Linux Use This (This command can change, so please check the above link.):
   ```bash
   pip3 install torch torchvision torchaudio
   ```
   But make sure to use the command provided by the PyTorch website for your specific setup.

## Usage

1. **Run the Application**

   Activate your Virtual environemnt first.

   - Windows:
     ```bash
     venv\Scripts\activate
     ```
   - Linux/macOS:
     ```bash
     source venv/bin/activate
     ```

   -Run the App:
   
   ```bash
   python app.py
   ```

2. **Access the Dashboard**
   - Open the URL displayed in the terminal in your web browser.
   - This will take you to the Root Image Analysis Dashboard.

## Features

- Image Quantity Graph generation
- Missing tube analysis
- Blur detection and analysis
- Duplicate image identification

## Note

This application is not compatible with Apple Silicon devices due to CUDA requirements.<|MERGE_RESOLUTION|>--- conflicted
+++ resolved
@@ -1,116 +1,104 @@
-# Tool for Root Image Cleaning
-
-## Description
-
-This tool is designed for cleaning and analyzing root images. It provides a dashboard interface for various image processing tasks, including blur detection, duplicate identification, and missing tube analysis.
-
-## Installation
-<<<<<<< HEAD
-
-### Prerequisites
-
-1. **CUDA 12.1**
-   - Required for Torch installation.
-   - Download and install from the [NVIDIA CUDA Toolkit website](https://developer.nvidia.com/cuda-12-1-0-download-archive).
-   - Note: If you have a higher CUDA version, you don't need to downgrade.
-
-2. **Python 3.10+**
-   - Python 3.10.10 is recommended for optimal compatibility.
-   - Download from the [official Python website](https://www.python.org/downloads/release/python-31010/).
-=======
-
-### Prerequisites
-
-1. **CUDA 12.1**
-   - Required for Torch installation.
-   - Download and install from the [NVIDIA CUDA Toolkit website](https://developer.nvidia.com/cuda-12-1-0-download-archive).
-   - Note: If you have a higher CUDA version, you don't need to downgrade.
->>>>>>> 1b988637
-
-2. **Python 3.10+**
-   - Python 3.10.10 is recommended for optimal compatibility.
-   - Download from the [official Python website](https://www.python.org/downloads/release/python-31010/).
-
-### Setup Instructions
-
-1. **Clone the Repository**
-   ```bash
-   git clone https://github.com/leakey-lab/Tool-For-Root-Image-Cleaning.git
-   cd Tool-For-Root-Image-Cleaning
-   ```
-
-2. **Create a Virtual Environment**
-   ```bash
-   python -m venv venv
-   ```
-
-3. **Activate the Virtual Environment**
-   - Windows:
-     ```bash
-     venv\Scripts\activate
-     ```
-   - Linux/macOS:
-     ```bash
-     source venv/bin/activate
-     ```
-
-4. **Install Required Packages**
-   ```bash
-   pip install -r requirements.txt
-   ```
-
-5. **Install PyTorch**
-   
-   PyTorch installation varies depending on your operating system and CUDA version. To get the correct installation command:
-
-   - Visit the [PyTorch Get Started page](https://pytorch.org/get-started/locally/)
-   - Select your preferences (PyTorch version, operating system, package manager, CUDA version)
-   - Use the generated command to install PyTorch
-
-   -For Windows Use This:
-
-   ```bash
-   pip3 install torch torchvision torchaudio --index-url https://download.pytorch.org/whl/cu121
-   ```
-
-   -For Linux Use This (This command can change, so please check the above link.):
-   ```bash
-   pip3 install torch torchvision torchaudio
-   ```
-   But make sure to use the command provided by the PyTorch website for your specific setup.
-
-## Usage
-
-1. **Run the Application**
-
-   Activate your Virtual environemnt first.
-
-   - Windows:
-     ```bash
-     venv\Scripts\activate
-     ```
-   - Linux/macOS:
-     ```bash
-     source venv/bin/activate
-     ```
-
-   -Run the App:
-   
-   ```bash
-   python app.py
-   ```
-
-2. **Access the Dashboard**
-   - Open the URL displayed in the terminal in your web browser.
-   - This will take you to the Root Image Analysis Dashboard.
-
-## Features
-
-- Image Quantity Graph generation
-- Missing tube analysis
-- Blur detection and analysis
-- Duplicate image identification
-
-## Note
-
+# Tool for Root Image Cleaning
+
+## Description
+
+This tool is designed for cleaning and analyzing root images. It provides a dashboard interface for various image processing tasks, including blur detection, duplicate identification, and missing tube analysis.
+
+## Installation
+
+### Prerequisites
+
+1. **CUDA 12.1**
+   - Required for Torch installation.
+   - Download and install from the [NVIDIA CUDA Toolkit website](https://developer.nvidia.com/cuda-12-1-0-download-archive).
+   - Note: If you have a higher CUDA version, you don't need to downgrade.
+
+2. **Python 3.10+**
+   - Python 3.10.10 is recommended for optimal compatibility.
+   - Download from the [official Python website](https://www.python.org/downloads/release/python-31010/).
+
+
+### Setup Instructions
+
+1. **Clone the Repository**
+   ```bash
+   git clone https://github.com/leakey-lab/Tool-For-Root-Image-Cleaning.git
+   cd Tool-For-Root-Image-Cleaning
+   ```
+
+2. **Create a Virtual Environment**
+   ```bash
+   python -m venv venv
+   ```
+
+3. **Activate the Virtual Environment**
+   - Windows:
+     ```bash
+     venv\Scripts\activate
+     ```
+   - Linux/macOS:
+     ```bash
+     source venv/bin/activate
+     ```
+
+4. **Install Required Packages**
+   ```bash
+   pip install -r requirements.txt
+   ```
+
+5. **Install PyTorch**
+   
+   PyTorch installation varies depending on your operating system and CUDA version. To get the correct installation command:
+
+   - Visit the [PyTorch Get Started page](https://pytorch.org/get-started/locally/)
+   - Select your preferences (PyTorch version, operating system, package manager, CUDA version)
+   - Use the generated command to install PyTorch
+
+   -For Windows Use This:
+
+   ```bash
+   pip3 install torch torchvision torchaudio --index-url https://download.pytorch.org/whl/cu121
+   ```
+
+   -For Linux Use This (This command can change, so please check the above link.):
+   ```bash
+   pip3 install torch torchvision torchaudio
+   ```
+   But make sure to use the command provided by the PyTorch website for your specific setup.
+
+
+## Usage
+
+1. **Run the Application**
+
+   Activate your Virtual environemnt first.
+
+   - Windows:
+     ```bash
+     venv\Scripts\activate
+     ```
+   - Linux/macOS:
+     ```bash
+     source venv/bin/activate
+     ```
+
+   -Run the App:
+   
+   ```bash
+   python app.py
+   ```
+
+2. **Access the Dashboard**
+   - Open the URL displayed in the terminal in your web browser.
+   - This will take you to the Root Image Analysis Dashboard.
+
+## Features
+
+- Image Quantity Graph generation
+- Missing tube analysis
+- Blur detection and analysis
+- Duplicate image identification
+
+## Note
+
 This application is not compatible with Apple Silicon devices due to CUDA requirements.