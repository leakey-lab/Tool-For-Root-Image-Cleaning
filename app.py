--- conflicted
+++ resolved
@@ -1,1029 +1,1011 @@
-import dash
-from dash import html, dcc, clientside_callback, no_update, ClientsideFunction
-from dash.dependencies import Input, Output, State, ALL, MATCH
-import plotly.graph_objects as go
-import dash_bootstrap_components as dbc
-from directory_selector import select_folder
-from data_processor import process_images
-from visualization import create_bar_graph
-import os
-from flask import send_from_directory
-from duplicates import find_duplicates
-from scipy.stats import gaussian_kde
-import numpy as np
-import base64
-import re
-from blur_detector import (
-    LaplacianBlurDetector,
-    compute_and_store_blur_scores,
-    calculate_global_statistics,
-)
-
-import torch
-
-
-# Initialize the Dash app
-app = dash.Dash(
-    __name__,
-    external_stylesheets=[
-        dbc.themes.BOOTSTRAP,
-        "./assets/style.css",
-    ],
-)
-server = app.server
-
-
-# Global variable to store blur scores
-blur_scores_global = {}
-mean_blur_global = 0
-std_blur_global = 0
-
-detector = LaplacianBlurDetector().eval()
-if torch.cuda.is_available():
-    detector = detector.cuda()
-
-
-def encode_image(image_file):
-    encoded = base64.b64encode(open(image_file, "rb").read())
-    return "data:image/png;base64,{}".format(encoded.decode())
-
-
-def create_image_card(image_path, index):
-    filename = os.path.basename(image_path)
-    # Extract the required part of the filename using regex
-    match = re.search(
-        r"(T\d{3})_(L\d{3})_\d{4}\.\d{2}\.\d{2}_(\d{2})(\d{2})(\d{2})", filename
-    )
-    if match:
-        tube_num = match.group(1)
-        length_num = match.group(2)
-        hour = match.group(3)
-        minute = match.group(4)
-        second = match.group(5)
-        caption = f"{tube_num}-{length_num}-{hour}:{minute}:{second}"
-    else:
-        caption = filename
-
-    return dbc.Card(
-        [
-            dbc.CardImg(src=encode_image(image_path), top=True),
-            dbc.CardBody(
-                [
-<<<<<<< HEAD
-                    dbc.CardImg(src=f"/dup_images/{image_path}", top=True),
-                    dbc.CardBody(
-                        [
-                            dcc.Checklist(
-                                id={"type": "select-checkbox", "index": index},
-                                options=[{"label": "", "value": "checked"}],
-                                value=[],
-                                className="position-absolute top-0 start-0 m-2",
-                            ),
-                            html.P(caption, className="card-text"),
-                        ]
-=======
-                    dbc.Checkbox(
-                        id={"type": "select-checkbox", "index": index},
-                        value=False,
->>>>>>> 6a3723d8
-                    ),
-                    html.P(caption, className="card-text"),
-                ]
-            ),
-        ],
-        style={"width": "18rem", "display": "inline-block", "margin": "10px"},
-    )
-
-
-def create_duplicates_display(duplicate_groups, page, items_per_page):
-    children = []
-<<<<<<< HEAD
-    start_idx = (page - 1) * items_per_page
-    end_idx = start_idx + items_per_page
-
-    # Filter groups to only include those with more than one image
-    filtered_groups = [group for group in duplicate_groups if len(group) > 1]
-
-    # Calculate total groups and determine which groups to display on the current page
-    total_groups = len(filtered_groups)
-    groups_to_display = filtered_groups[start_idx:end_idx]
-
-    global_index = sum(len(group) for group in filtered_groups[:start_idx])
-    current_page_images = []
-
-    for group in groups_to_display:
-        group_cards = []
-        for image in group:
-            group_cards.append(create_image_card(image, global_index))
-            global_index += 1
-            current_page_images.append(image)
-
-        # Create a row for each group
-        group_row = dbc.Row(
-            group_cards,
-            className="mb-4",
-            style={
-                "display": "flex",
-                "justifyContent": "center",
-                "alignItems": "center",
-            },
-        )
-        children.append(group_row)
-
-    display = html.Div(children)
-    return display, current_page_images
-=======
-    for index, group in enumerate(duplicate_groups):
-        row = dbc.Row([create_image_card(image, index) for image in group])
-        children.append(row)
-    return children
->>>>>>> 6a3723d8
-
-
-def fetch_and_check_blurry(
-    image_path, blur_threshold, blur_scores, mean_blur, std_blur
-):
-
-    blur_score = blur_scores.get(os.path.normpath(image_path))
-    lower_bound = mean_blur - blur_threshold * std_blur
-    is_blurry = blur_score < lower_bound
-    if is_blurry:
-        return image_path, blur_score
-    return None
-
-
-# Define the layout of the app
-app.layout = html.Div(
-    [
-        html.Div(
-            [
-                html.H2("Root Image Analysis Dashboard", style={"textAlign": "center"}),
-                html.P(
-                    "This dashboard allows users to perform image analysis tasks, including a graph to gauge data sufficiency, laplacin for blur detection, and duplicate image detection. Select folders to analyze, adjust thresholds for blur detection, and view results interactively.",
-                    style={"textAlign": "center"},
-                ),
-            ],
-            style={"marginBottom": "30px"},
-        ),
-        html.Div(
-            [
-                dbc.Button(
-                    "Select folder for Graph",
-                    id="select-folder-graph",
-                    className="mb-2",
-                ),
-                html.Div(id="output-folder-path"),
-            ],
-            style={"textAlign": "center", "marginBottom": "20px"},
-        ),
-        html.Div(
-            [
-                html.Label("Set Analysis Threshold:", className="mb-1"),
-                dcc.Input(
-                    id="threshold-input",
-                    type="number",
-                    value=100,
-                    style={"width": "80%", "margin": "auto"},
-                ),
-            ],
-            style={
-                "textAlign": "center",
-                "margin": "auto",
-                "width": "50%",
-                "marginBottom": "20px",
-            },
-        ),
-        dcc.Graph(id="image-graph", style={"display": "none"}),
-        html.Div(
-            [
-                dbc.Button(
-                    "Select folder for Blur Detection",
-                    id="select-folder-blur",
-                    className="mb-2",
-                ),
-                dcc.Graph(id="blur-distribution-graph", style={"display": "none"}),
-                html.Div(
-                    [
-                        html.Label("Adjust Blur Threshold:", className="mb-1"),
-                        dcc.Slider(
-                            id="blur-threshold-slider",
-                            min=0,
-                            max=3,
-                            step=0.05,
-                            value=1.5,
-                            marks={i: f"{i}" for i in range(0, 4)},
-                            tooltip={"placement": "bottom", "always_visible": True},
-                        ),
-                    ],
-                    style={"textAlign": "center", "margin": "auto", "width": "50%"},
-                ),
-                html.Div(
-                    [
-                        html.Label("Items per page:", className="me-2"),
-                        dcc.Dropdown(
-                            id="items-per-page",
-                            options=[
-                                {"label": str(i), "value": i} for i in [10, 20, 30, 50]
-                            ],
-                            value=20,
-                            style={"width": "100px"},
-                        ),
-                    ],
-                    style={
-                        "display": "flex",
-                        "justifyContent": "center",
-                        "alignItems": "center",
-                        "marginTop": "20px",
-                        "marginBottom": "20px",
-                    },
-                ),
-                html.Div(
-                    id="high-load-warning",
-                    style={
-                        "color": "orange",
-                        "fontWeight": "bold",
-                        "marginBottom": "10px",
-                        "textAlign": "center",
-                        "display": "none",
-                    },
-                ),
-                dbc.Pagination(
-                    id="pagination",
-                    active_page=1,
-                    max_value=1,
-                    first_last=True,
-                    previous_next=True,
-                    fully_expanded=False,
-                    style={
-                        "justifyContent": "center",
-                        "overflowX": "auto",  # Allows horizontal scrolling if needed
-                        "whiteSpace": "nowrap",  # Prevents wrapping of pagination items
-                        "padding": "10px 0px",  # Add some vertical padding
-                    },
-                ),
-                html.Div(id="blurry-images-display"),
-                dcc.Store(id="folder-path"),
-                dcc.Store(
-                    id="blur-detection-state",
-                    data={"running": False, "completed": False, "progress": 0},
-                ),
-                dcc.Store(id="blurred-images", data=[]),
-                dcc.Loading(
-                    id="loading-blur-detection",
-                    type="default",
-                    children=html.Div(id="loading-output"),
-                ),
-                dcc.Store(id="global-blur-stats", data={}),
-            ],
-            style={"textAlign": "center", "marginBottom": "50px"},
-        ),
-        html.Div(
-            [
-                dbc.Button(
-                    "Select Folder for Duplicate Detection",
-                    id="select-folder-duplicates",
-                    className="mb-2",
-                ),
-                html.Div(
-                    [
-                        html.Label("Items per page:", className="me-2"),
-                        dcc.Dropdown(
-                            id="duplicates-items-per-page",
-                            options=[
-                                {"label": str(i), "value": i}
-                                for i in [5, 10, 20, 30, 50]
-                            ],
-                            value=20,
-                            style={"width": "100px"},
-                        ),
-                    ],
-                    style={
-                        "display": "flex",
-                        "justifyContent": "center",
-                        "alignItems": "center",
-                        "marginTop": "20px",
-                        "marginBottom": "20px",
-                    },
-                ),
-                dbc.Pagination(
-                    id="duplicates-pagination",
-                    active_page=1,
-                    max_value=1,
-                    first_last=True,
-                    previous_next=True,
-                    fully_expanded=False,
-                    style={
-                        "justifyContent": "center",
-                        "overflowX": "auto",
-                        "whiteSpace": "nowrap",
-                        "padding": "10px 0",
-                    },
-                ),
-                html.Div(id="duplicates-display"),
-                dbc.Button(
-                    "Delete Selected Images",
-                    id="delete-button",
-                    color="danger",
-                    className="mb-2",
-                ),
-                dcc.Store(id="folder-path-duplicates"),
-                dcc.Store(id="duplicates-store", data=[]),
-                dcc.Store(id="filtered-duplicates", data=[]),
-                dcc.Loading(
-                    id="loading-duplicates-detection",
-                    type="default",
-                    children=html.Div(id="loading-output-duplicates"),
-                ),
-                dcc.Store(id="current-page-images", storage_type="memory"),
-            ],
-            style={"textAlign": "center", "marginBottom": "20px"},
-        ),
-    ]
-)
-
-
-@app.server.route("/dup_images/<path:filename>")
-def serve_duplicate_image(filename):
-    # Ensure the directory is safely parsed
-    directory = os.path.dirname(filename)
-    file_to_serve = os.path.basename(filename)
-    return send_from_directory(directory, file_to_serve)
-
-
-@app.callback(
-    Output("output-folder-path", "children"), [Input("select-folder-graph", "n_clicks")]
-)
-def update_output(n_clicks):
-    if n_clicks:
-        folder_path = select_folder()
-        return f"Selected folder: {folder_path}"
-
-
-@app.callback(
-    [Output("image-graph", "figure"), Output("image-graph", "style")],
-    [Input("output-folder-path", "children"), Input("threshold-input", "value")],
-)
-def update_graph(folder_path, threshold):
-    if folder_path and "Selected folder: " in folder_path:
-        directory = folder_path.split("Selected folder: ")[1]
-        data = process_images(directory)
-        fig = create_bar_graph(data, threshold)
-        return fig, {"display": "block"}
-    return go.Figure(), {"display": "none"}
-
-
-@app.callback(
-    Output("folder-path", "data"),
-    Input("select-folder-blur", "n_clicks"),
-    prevent_initial_call=True,
-)
-def select_folder_for_blur(n_clicks):
-    folder_path = select_folder()
-    return {"path": folder_path}
-
-
-detector = LaplacianBlurDetector().eval()
-if torch.cuda.is_available():
-    detector = detector.cuda()
-
-
-def fetch_and_check_blurry(
-    image_path, blur_threshold, blur_scores, mean_blur, std_blur
-):
-
-    blur_score = blur_scores.get(os.path.normpath(image_path))
-    lower_bound = mean_blur - blur_threshold * std_blur
-    is_blurry = blur_score < lower_bound
-    if is_blurry:
-        return image_path, blur_score
-    return None
-
-
-@app.callback(
-    [
-        Output("blur-detection-state", "data"),
-        Output("blurred-images", "data"),
-        Output("loading-output", "children"),
-        Output("global-blur-stats", "data"),
-    ],
-    [Input("folder-path", "data"), Input("select-folder-blur", "n_clicks")],
-    [State("blur-detection-state", "data"), State("blurred-images", "data")],
-)
-def detect_blurry_images(data, n_clicks, blur_detection_state, blurred_images):
-    ctx = dash.callback_context
-
-    if not data or "path" not in data:
-        return blur_detection_state, blurred_images, "", None
-
-    folder_path = data["path"]
-
-    # If the blur detection button is clicked, reset the state and images
-    if ctx.triggered and "select-folder-blur.n_clicks" in ctx.triggered[0]["prop_id"]:
-        blur_detection_state = {"running": True, "completed": False, "progress": 0}
-        blurred_images = []
-
-    if not blur_detection_state["running"]:
-        return blur_detection_state, blurred_images, "", None
-
-    total_files = [
-        os.path.join(folder_path, f)
-        for f in os.listdir(folder_path)
-        if f.lower().endswith((".png", ".jpg", ".jpeg"))
-    ]
-    file_count = len(total_files)
-
-    # Check if processing is already completed
-    if blur_detection_state["completed"]:
-        return blur_detection_state, blurred_images, "", None
-
-    new_blurred_images = []
-    blur_val = []
-    blur_scores_global = compute_and_store_blur_scores(total_files, detector)
-    mean_blur_global, std_blur_global = calculate_global_statistics(blur_scores_global)
-    for i, file_path in enumerate(total_files):  # Process only the first 1500 images
-        result = fetch_and_check_blurry(
-            file_path, 1, blur_scores_global, mean_blur_global, std_blur_global
-        )
-        if result is not None:
-            # new_file_path = os.path.join(BLURRY_IMAGES_DIR, result[0])
-            # copyfile(file_path, new_file_path)
-            new_blurred_images.append(file_path)
-            blur_val.append(result[1])
-
-        # Update progress
-        blur_detection_state["progress"] = int(((i + 1) / file_count) * 100)
-
-    blur_detection_state["completed"] = True  # Mark as completed
-    blur_stats_data = {
-        "blur_scores": blur_scores_global,
-        "mean_blur": mean_blur_global,
-        "std_blur": std_blur_global,
-    }
-    return blur_detection_state, [new_blurred_images, blur_val], "", blur_stats_data
-
-
-@app.callback(
-    [
-        Output("blur-distribution-graph", "figure"),
-        Output("blur-distribution-graph", "style"),
-    ],
-    [Input("global-blur-stats", "data"), Input("blur-threshold-slider", "value")],
-)
-def display_blur_distribution(blur_stats_data, blur_threshold):
-    if not blur_stats_data:
-        return go.Figure(), {"display": "none"}
-
-    blur_values = list(blur_stats_data["blur_scores"].values())
-    mean_val = blur_stats_data["mean_blur"]
-    std_val = blur_stats_data["std_blur"]
-
-    # KDE plot
-    kde = gaussian_kde(blur_values)
-    x = np.linspace(min(blur_values), max(blur_values), 1000)
-    y = kde(x)
-
-    fig = go.Figure()
-    fig.add_trace(
-        go.Scatter(x=x, y=y, mode="lines", line=dict(color="blue"), name="Density")
-    )
-
-    fig.add_vline(
-        x=mean_val, line=dict(color="red", dash="dash"), name=f"Mean: {mean_val:.2f}"
-    )
-    fig.add_vline(
-        x=mean_val - std_val,
-        line=dict(color="green", dash="dash"),
-        name=f"Mean - STD: {mean_val - std_val:.2f}",
-    )
-    fig.add_vline(
-        x=mean_val + std_val,
-        line=dict(color="green", dash="dash"),
-        name=f"Mean + STD: {mean_val + std_val:.2f}",
-    )
-    fig.add_vline(
-        x=mean_val - 2 * std_val,
-        line=dict(color="green", dash="dash"),
-        name=f"Mean - 2*STD: {mean_val - 2 * std_val:.2f}",
-    )
-    # fig.add_vline(
-    #     x=mean_val + 2 * std_val,
-    #     line=dict(color="green", dash="dash"),
-    #     name=f"Mean + 2*STD: {mean_val + 2 * std_val:.2f}",
-    # )
-
-    # Add a vertical line for the current blur threshold
-    threshold_line_position = mean_val - blur_threshold * std_val
-    fig.add_vline(
-        x=threshold_line_position,
-        line=dict(color="purple", dash="dash"),
-        name=f"Threshold: {threshold_line_position:.2f}",
-    )
-
-    fig.update_layout(
-        title="Distribution of Blur Values",
-        xaxis_title="Frequency",
-        yaxis_title="Blur Values",
-        showlegend=True,
-        plot_bgcolor="white",
-    )
-
-    return fig, {"display": "block"}
-
-
-app.clientside_callback(
-    """
-    function(n_clicks, current_value) {
-        if (n_clicks) {
-            return current_value.length === 0 ? ['checked'] : [];
-        }
-        return dash_clientside.no_update;
-    }
-    """,
-    Output({"type": "blurry-checkbox", "index": MATCH}, "value"),
-    Input({"type": "image", "index": MATCH}, "n_clicks"),
-    State({"type": "blurry-checkbox", "index": MATCH}, "value"),
-)
-
-
-@app.callback(
-    Output("high-load-warning", "children"),
-    Output("high-load-warning", "style"),
-    Input("items-per-page", "value"),
-)
-def update_warning(items_per_page):
-    if items_per_page == 50:
-        return (
-            "Warning: Displaying 50 images may slow down the system.",
-            {
-                "color": "orange",
-                "fontWeight": "bold",
-                "marginBottom": "10px",
-                "textAlign": "center",
-                "display": "block",
-            },
-        )
-    else:
-        return "", {"display": "none"}
-
-
-@app.callback(
-    Output("blurry-images-display", "children"),
-<<<<<<< HEAD
-    Output("delete-blurry-button", "style"),
-    Output("filtered-blurry-images", "data"),
-    Output("pagination", "max_value"),
-    Input("blurred-images", "data"),
-    Input("blur-threshold-slider", "value"),
-    Input("global-blur-stats", "data"),
-    Input("pagination", "active_page"),
-    Input("items-per-page", "value"),
-=======
-    Input("blurred-images", "data"),
-    Input("blur-threshold-slider", "value"),
-    Input("global-blur-stats", "data"),
->>>>>>> 6a3723d8
-)
-def display_blurry_images(
-    blurred_images, blur_threshold, blur_stats, page, items_per_page
-):
-    if not blurred_images:
-<<<<<<< HEAD
-        return html.Div("No blurry images found."), {"display": "none"}, [], 1
-=======
-        return ["No blurry images found."]
->>>>>>> 6a3723d8
-
-    # Use the blur_stats data
-    blur_scores_global = blur_stats["blur_scores"]
-    mean_blur_global = blur_stats["mean_blur"]
-    std_blur_global = blur_stats["std_blur"]
-
-    filtered_images = []
-    blur_val = []
-    for image in blurred_images[0]:
-        result = fetch_and_check_blurry(
-            image, blur_threshold, blur_scores_global, mean_blur_global, std_blur_global
-        )
-        if result is not None:
-            filtered_images.append(result[0])
-            blur_val.append(result[1])
-
-    # Sort the filtered images by blur score in ascending order
-    sorted_images = sorted(zip(filtered_images, blur_val), key=lambda x: x[1])
-    filtered_images, blur_val = zip(*sorted_images) if sorted_images else ([], [])
-
-    # Pagination
-    total_images = len(filtered_images)
-    total_pages = -(-total_images // items_per_page)  # Ceiling division
-    start_idx = (page - 1) * items_per_page
-    end_idx = min(start_idx + items_per_page, total_images)
-    page_images = filtered_images[start_idx:end_idx]
-    page_blur_val = blur_val[start_idx:end_idx]
-
-    image_grid = html.Div(
-        style={
-            "display": "grid",
-            "gridTemplateColumns": "repeat(auto-fill, minmax(200px, 1fr))",
-            "gap": "10px",
-        },
-        children=[
-            html.Div(
-                [
-                    dcc.Checklist(
-                        id={"type": "blurry-checkbox", "index": i + start_idx},
-                        options=[{"label": "", "value": "checked"}],
-                        value=[],
-                        style={
-                            "position": "absolute",
-                            "top": "5px",
-                            "left": "5px",
-                            "zIndex": "2",
-                        },
-                    ),
-                    html.Div(
-                        [
-                            html.Img(
-                                src=f"/images/{image}",
-                                className="thumbnail",
-                                style={
-                                    "height": "200px",
-                                    "width": "100%",
-                                    "objectFit": "cover",
-                                },
-                                id={"type": "image", "index": i + start_idx},
-                            ),
-                            html.Img(
-                                src=f"/images/{image}",
-                                className="preview",
-                            ),
-                        ],
-                        className="hover-for-blur",
-                    ),
-                    html.Figcaption(f"Blur Val = {bval:.2f}"),
-                ],
-                style={"textAlign": "center", "position": "relative"},
-                id={"type": "image-container", "index": i + start_idx},
-            )
-            for i, (image, bval) in enumerate(zip(page_images, page_blur_val))
-        ],
-    )
-
-    return (
-        html.Div(
-            [
-                image_grid,
-                html.Div(
-                    [
-                        dbc.Button(
-                            "Delete Selected Blurry Images",
-                            id="delete-blurry-button",
-                            color="danger",
-                            className="mt-3",
-                        )
-                    ],
-                    style={"textAlign": "center", "marginTop": "20px"},
-                ),
-            ]
-        ),
-        {"display": "block"},
-        list(filtered_images),
-        total_pages,
-    )
-
-
-# Callback to update pagination when items per page changes
-@app.callback(Output("pagination", "active_page"), Input("items-per-page", "value"))
-def reset_page(items_per_page):
-    return 1
-
-
-@app.callback(
-    [
-        Output("blur-detection-state", "data"),
-        Output("blurred-images", "data"),
-        Output("loading-output", "children"),
-        Output("global-blur-stats", "data"),
-    ],
-    [
-        Input("folder-path", "data"),
-        Input("select-folder-blur", "n_clicks"),
-        Input("delete-blurry-button", "n_clicks"),
-        Input("blur-threshold-slider", "value"),
-    ],
-    [
-        State("blur-detection-state", "data"),
-        State("blurred-images", "data"),
-        State({"type": "blurry-checkbox", "index": ALL}, "value"),
-        State("global-blur-stats", "data"),
-        State("filtered-blurry-images", "data"),
-        State("pagination", "active_page"),
-        State("items-per-page", "value"),
-    ],
-)
-def handle_blur_detection_and_deletion(
-    folder_data,
-    select_n_clicks,
-    delete_n_clicks,
-    blur_threshold,
-    blur_detection_state,
-    blurred_images,
-    selected_values,
-    global_blur_stats,
-    filtered_blurry_images,
-    active_page,
-    items_per_page,
-):
-    ctx = dash.callback_context
-    if not ctx.triggered:
-        raise dash.exceptions.PreventUpdate
-
-    trigger_id = ctx.triggered[0]["prop_id"].split(".")[0]
-
-    if trigger_id in {"folder-path", "select-folder-blur", "blur-threshold-slider"}:
-        if not folder_data or "path" not in folder_data:
-            return no_update, no_update, "", no_update
-
-        folder_path = folder_data["path"]
-
-        if trigger_id == "select-folder-blur":
-            blur_detection_state = {"running": True, "completed": False, "progress": 0}
-            blurred_images = []
-
-        if not blur_detection_state["running"]:
-            return no_update, no_update, "", no_update
-
-        total_files = [
-            os.path.join(folder_path, f)
-            for f in os.listdir(folder_path)
-            if f.lower().endswith((".png", ".jpg", ".jpeg"))
-        ]
-        file_count = len(total_files)
-
-        if not blur_detection_state["completed"]:
-            blur_scores_global = compute_and_store_blur_scores(total_files, detector)
-            mean_blur_global, std_blur_global = calculate_global_statistics(
-                blur_scores_global
-            )
-
-            new_blurred_images, blur_val = [], []
-            for i, file_path in enumerate(total_files):
-                blur_score = blur_scores_global.get(os.path.normpath(file_path))
-                if blur_score is not None:
-                    lower_bound = mean_blur_global - blur_threshold * std_blur_global
-                    if blur_score < lower_bound:
-                        new_blurred_images.append(file_path)
-                        blur_val.append(blur_score)
-
-                blur_detection_state["progress"] = int(((i + 1) / file_count) * 100)
-
-            blur_detection_state["completed"] = True
-            global_blur_stats = {
-                "blur_scores": blur_scores_global,
-                "mean_blur": mean_blur_global,
-                "std_blur": std_blur_global,
-            }
-            return (
-                blur_detection_state,
-                [new_blurred_images, blur_val],
-                f"Progress: {blur_detection_state['progress']}%",
-                global_blur_stats,
-            )
-
-        else:
-            # If already completed, just re-filter based on new threshold
-            new_blurred_images, blur_val = [], []
-            for file_path, blur_score in global_blur_stats["blur_scores"].items():
-                lower_bound = (
-                    global_blur_stats["mean_blur"]
-                    - blur_threshold * global_blur_stats["std_blur"]
-                )
-                if blur_score < lower_bound:
-                    new_blurred_images.append(file_path)
-                    blur_val.append(blur_score)
-
-            return (
-                blur_detection_state,
-                [new_blurred_images, blur_val],
-                "",
-                global_blur_stats,
-            )
-
-    elif trigger_id == "delete-blurry-button":
-        if not filtered_blurry_images or not global_blur_stats:
-            return no_update, no_update, "", no_update
-        # Calculate the start index for the current page
-        start_idx = (active_page - 1) * items_per_page
-
-        selected_indices = [
-            i + start_idx for i, val in enumerate(selected_values) if "checked" in val
-        ]
-        images_to_delete = [filtered_blurry_images[i] for i in selected_indices]
-
-        # Update blurred_images list by removing the selected images
-        updated_blurred_images = [
-            img
-            for i, img in enumerate(filtered_blurry_images)
-            if i not in selected_indices
-        ]
-
-        # Update global_blur_stats by removing the blur scores of the deleted images
-        updated_blur_scores = {
-            k: v
-            for k, v in global_blur_stats["blur_scores"].items()
-            if k not in images_to_delete
-        }
-
-        # Recalculate mean and standard deviation for the updated blur scores
-        if updated_blur_scores:
-            mean_blur = sum(updated_blur_scores.values()) / len(updated_blur_scores)
-            std_blur = (
-                sum((x - mean_blur) ** 2 for x in updated_blur_scores.values())
-                / len(updated_blur_scores)
-            ) ** 0.5
-        else:
-            mean_blur = 0
-            std_blur = 0
-
-        updated_global_blur_stats = {
-            "blur_scores": updated_blur_scores,
-            "mean_blur": mean_blur,
-            "std_blur": std_blur,
-        }
-
-        # Delete the selected images from the filesystem
-        for image_path in images_to_delete:
-            try:
-                os.remove(image_path)
-                print(f"Deleted: {image_path}")
-            except OSError as e:
-                print(f"Error deleting {image_path}: {e}")
-
-        return (
-            blur_detection_state,
-            [updated_blurred_images, list(updated_blur_scores.values())],
-            "Deletion completed",
-            updated_global_blur_stats,
-        )
-
-    return no_update, no_update, "", no_update
-
-
-# Route to serve images
-@server.route("/images/<path:filename>")
-def serve_image(filename):
-    directory = os.path.dirname(filename)
-    file_to_serve = os.path.basename(filename)
-    return send_from_directory(directory, file_to_serve)
-
-
-@app.callback(
-    Output("folder-path-duplicates", "data"),
-    [Input("select-folder-duplicates", "n_clicks")],
-)
-def update_folder_path(n_clicks):
-    if n_clicks is None:
-        raise dash.exceptions.PreventUpdate
-    return select_folder()
-
-
-@app.callback(
-    [
-        Output("duplicates-store", "data"),
-        Output("duplicates-display", "children"),
-        Output("filtered-duplicates", "data"),
-        Output("duplicates-pagination", "max_value"),
-        Output(
-            "current-page-images", "data"
-        ),  # New output to store current page image paths
-    ],
-    [
-        Input("folder-path-duplicates", "data"),
-        Input("delete-button", "n_clicks"),
-        Input("duplicates-pagination", "active_page"),
-        Input("duplicates-items-per-page", "value"),
-    ],
-    [
-        State("duplicates-store", "data"),
-        State("filtered-duplicates", "data"),
-        State({"type": "select-checkbox", "index": ALL}, "value"),
-        State(
-            "current-page-images", "data"
-        ),  # New state to get current page image paths
-    ],
-)
-def update_duplicates_display(
-    folder_path,
-    delete_n_clicks,
-    page,
-    items_per_page,
-    duplicates,
-    filtered_duplicates,
-    selected_values,
-    current_page_images,
-):
-    ctx = dash.callback_context
-    if not ctx.triggered:
-        raise dash.exceptions.PreventUpdate
-
-    button_id = ctx.triggered[0]["prop_id"].split(".")[0]
-
-    if button_id == "folder-path-duplicates":
-        duplicates = find_duplicates(folder_path)
-        filtered_groups = [group for group in duplicates if len(group) > 1]
-        filtered_duplicates = [item for group in filtered_groups for item in group]
-        total_pages = -(-len(filtered_groups) // items_per_page)  # Ceiling division
-        display, current_page_images = create_duplicates_display(
-            filtered_groups, page, items_per_page
-        )
-        return (
-            duplicates,
-            display,
-            filtered_duplicates,
-            total_pages,
-            current_page_images,
-        )
-
-    elif button_id == "delete-button":
-<<<<<<< HEAD
-        if not filtered_duplicates or not current_page_images:
-            return no_update
-
-        # Use the current_page_images to determine which images are on the current page
-=======
-        # Assuming selected_values is a flat list of booleans corresponding to the checkboxes
-        flattened_duplicates = [img for group in duplicates for img in group]
->>>>>>> 6a3723d8
-        selected_files = [
-            img
-            for img, selected in zip(current_page_images, selected_values)
-            if selected
-        ]
-
-        # Delete files
-        for file_path in selected_files:
-            try:
-                os.remove(file_path)
-                print(f"Deleted: {file_path}")
-            except OSError as e:
-                print(f"Error deleting file {file_path}: {e}")
-
-        # Update filtered_groups
-        updated_filtered_groups = []
-        for group in duplicates:
-            updated_group = [img for img in group if img not in selected_files]
-            if len(updated_group) > 1:
-                updated_filtered_groups.append(updated_group)
-
-        # Recalculate filtered_duplicates
-        filtered_duplicates = [
-            item for group in updated_filtered_groups for item in group
-        ]
-
-        total_pages = -(
-            -len(updated_filtered_groups) // items_per_page
-        )  # Ceiling division
-
-        # Adjust page if necessary
-        if page > total_pages:
-            page = max(1, total_pages)
-
-        display, current_page_images = create_duplicates_display(
-            updated_filtered_groups, page, items_per_page
-        )
-        return (
-            updated_filtered_groups,
-            display,
-            filtered_duplicates,
-            total_pages,
-            current_page_images,
-        )
-
-    elif button_id in ["duplicates-pagination", "duplicates-items-per-page"]:
-        filtered_groups = [group for group in duplicates if len(group) > 1]
-        filtered_duplicates = [item for group in filtered_groups for item in group]
-        total_pages = -(-len(filtered_groups) // items_per_page)  # Ceiling division
-        display, current_page_images = create_duplicates_display(
-            filtered_groups, page, items_per_page
-        )
-        return (
-            duplicates,
-            display,
-            filtered_duplicates,
-            total_pages,
-            current_page_images,
-        )
-
-    return dash.no_update
-
-
-# Add a callback to reset pagination when items per page changes
-@app.callback(
-    Output("duplicates-pagination", "active_page"),
-    Input("duplicates-items-per-page", "value"),
-)
-def reset_duplicates_page(items_per_page):
-    return 1
-
-
-if __name__ == "__main__":
-    app.run_server(debug=True)
+import dash
+from dash import html, dcc, clientside_callback, no_update, ClientsideFunction
+from dash.dependencies import Input, Output, State, ALL, MATCH
+import plotly.graph_objects as go
+import dash_bootstrap_components as dbc
+from directory_selector import select_folder
+from data_processor import process_images
+from visualization import create_bar_graph
+import os
+from flask import send_from_directory
+from duplicates import find_duplicates
+from scipy.stats import gaussian_kde
+import numpy as np
+import base64
+import re
+from blur_detector import (
+    LaplacianBlurDetector,
+    compute_and_store_blur_scores,
+    calculate_global_statistics,
+)
+
+import torch
+
+
+# Initialize the Dash app
+app = dash.Dash(
+    __name__,
+    external_stylesheets=[
+        dbc.themes.BOOTSTRAP,
+        "./assets/style.css",
+    ],
+)
+server = app.server
+
+
+# Global variable to store blur scores
+blur_scores_global = {}
+mean_blur_global = 0
+std_blur_global = 0
+
+detector = LaplacianBlurDetector().eval()
+if torch.cuda.is_available():
+    detector = detector.cuda()
+
+
+def encode_image(image_file):
+    encoded = base64.b64encode(open(image_file, "rb").read())
+    return "data:image/png;base64,{}".format(encoded.decode())
+
+
+def create_image_card(image_path, index):
+    filename = os.path.basename(image_path)
+    # Extract the required part of the filename using regex
+    match = re.search(
+        r"(T\d{3})_(L\d{3})_\d{4}\.\d{2}\.\d{2}_(\d{2})(\d{2})(\d{2})", filename
+    )
+    if match:
+        tube_num = match.group(1)
+        length_num = match.group(2)
+        hour = match.group(3)
+        minute = match.group(4)
+        second = match.group(5)
+        caption = f"{tube_num}-{length_num}-{hour}:{minute}:{second}"
+    else:
+        caption = filename
+
+    return dbc.Card(
+        [
+            dbc.CardImg(src=encode_image(image_path), top=True),
+            dbc.CardBody(
+                [
+
+                    dbc.CardImg(src=f"/dup_images/{image_path}", top=True),
+                    dbc.CardBody(
+                        [
+                            dcc.Checklist(
+                                id={"type": "select-checkbox", "index": index},
+                                options=[{"label": "", "value": "checked"}],
+                                value=[],
+                                className="position-absolute top-0 start-0 m-2",
+                            ),
+                            html.P(caption, className="card-text"),
+                        ]
+
+                    ),
+                    html.P(caption, className="card-text"),
+                ]
+            ),
+        ],
+        style={"width": "18rem", "display": "inline-block", "margin": "10px"},
+    )
+
+
+def create_duplicates_display(duplicate_groups, page, items_per_page):
+    children = []
+
+    start_idx = (page - 1) * items_per_page
+    end_idx = start_idx + items_per_page
+
+    # Filter groups to only include those with more than one image
+    filtered_groups = [group for group in duplicate_groups if len(group) > 1]
+
+    # Calculate total groups and determine which groups to display on the current page
+    total_groups = len(filtered_groups)
+    groups_to_display = filtered_groups[start_idx:end_idx]
+
+    global_index = sum(len(group) for group in filtered_groups[:start_idx])
+    current_page_images = []
+
+    for group in groups_to_display:
+        group_cards = []
+        for image in group:
+            group_cards.append(create_image_card(image, global_index))
+            global_index += 1
+            current_page_images.append(image)
+
+        # Create a row for each group
+        group_row = dbc.Row(
+            group_cards,
+            className="mb-4",
+            style={
+                "display": "flex",
+                "justifyContent": "center",
+                "alignItems": "center",
+            },
+        )
+        children.append(group_row)
+
+    display = html.Div(children)
+    return display, current_page_images
+
+
+
+def fetch_and_check_blurry(
+    image_path, blur_threshold, blur_scores, mean_blur, std_blur
+):
+
+    blur_score = blur_scores.get(os.path.normpath(image_path))
+    lower_bound = mean_blur - blur_threshold * std_blur
+    is_blurry = blur_score < lower_bound
+    if is_blurry:
+        return image_path, blur_score
+    return None
+
+
+# Define the layout of the app
+app.layout = html.Div(
+    [
+        html.Div(
+            [
+                html.H2("Root Image Analysis Dashboard", style={"textAlign": "center"}),
+                html.P(
+                    "This dashboard allows users to perform image analysis tasks, including a graph to gauge data sufficiency, laplacin for blur detection, and duplicate image detection. Select folders to analyze, adjust thresholds for blur detection, and view results interactively.",
+                    style={"textAlign": "center"},
+                ),
+            ],
+            style={"marginBottom": "30px"},
+        ),
+        html.Div(
+            [
+                dbc.Button(
+                    "Select folder for Graph",
+                    id="select-folder-graph",
+                    className="mb-2",
+                ),
+                html.Div(id="output-folder-path"),
+            ],
+            style={"textAlign": "center", "marginBottom": "20px"},
+        ),
+        html.Div(
+            [
+                html.Label("Set Analysis Threshold:", className="mb-1"),
+                dcc.Input(
+                    id="threshold-input",
+                    type="number",
+                    value=100,
+                    style={"width": "80%", "margin": "auto"},
+                ),
+            ],
+            style={
+                "textAlign": "center",
+                "margin": "auto",
+                "width": "50%",
+                "marginBottom": "20px",
+            },
+        ),
+        dcc.Graph(id="image-graph", style={"display": "none"}),
+        html.Div(
+            [
+                dbc.Button(
+                    "Select folder for Blur Detection",
+                    id="select-folder-blur",
+                    className="mb-2",
+                ),
+                dcc.Graph(id="blur-distribution-graph", style={"display": "none"}),
+                html.Div(
+                    [
+                        html.Label("Adjust Blur Threshold:", className="mb-1"),
+                        dcc.Slider(
+                            id="blur-threshold-slider",
+                            min=0,
+                            max=3,
+                            step=0.05,
+                            value=1.5,
+                            marks={i: f"{i}" for i in range(0, 4)},
+                            tooltip={"placement": "bottom", "always_visible": True},
+                        ),
+                    ],
+                    style={"textAlign": "center", "margin": "auto", "width": "50%"},
+                ),
+                html.Div(
+                    [
+                        html.Label("Items per page:", className="me-2"),
+                        dcc.Dropdown(
+                            id="items-per-page",
+                            options=[
+                                {"label": str(i), "value": i} for i in [10, 20, 30, 50]
+                            ],
+                            value=20,
+                            style={"width": "100px"},
+                        ),
+                    ],
+                    style={
+                        "display": "flex",
+                        "justifyContent": "center",
+                        "alignItems": "center",
+                        "marginTop": "20px",
+                        "marginBottom": "20px",
+                    },
+                ),
+                html.Div(
+                    id="high-load-warning",
+                    style={
+                        "color": "orange",
+                        "fontWeight": "bold",
+                        "marginBottom": "10px",
+                        "textAlign": "center",
+                        "display": "none",
+                    },
+                ),
+                dbc.Pagination(
+                    id="pagination",
+                    active_page=1,
+                    max_value=1,
+                    first_last=True,
+                    previous_next=True,
+                    fully_expanded=False,
+                    style={
+                        "justifyContent": "center",
+                        "overflowX": "auto",  # Allows horizontal scrolling if needed
+                        "whiteSpace": "nowrap",  # Prevents wrapping of pagination items
+                        "padding": "10px 0px",  # Add some vertical padding
+                    },
+                ),
+                html.Div(id="blurry-images-display"),
+                dcc.Store(id="folder-path"),
+                dcc.Store(
+                    id="blur-detection-state",
+                    data={"running": False, "completed": False, "progress": 0},
+                ),
+                dcc.Store(id="blurred-images", data=[]),
+                dcc.Loading(
+                    id="loading-blur-detection",
+                    type="default",
+                    children=html.Div(id="loading-output"),
+                ),
+                dcc.Store(id="global-blur-stats", data={}),
+            ],
+            style={"textAlign": "center", "marginBottom": "50px"},
+        ),
+        html.Div(
+            [
+                dbc.Button(
+                    "Select Folder for Duplicate Detection",
+                    id="select-folder-duplicates",
+                    className="mb-2",
+                ),
+                html.Div(
+                    [
+                        html.Label("Items per page:", className="me-2"),
+                        dcc.Dropdown(
+                            id="duplicates-items-per-page",
+                            options=[
+                                {"label": str(i), "value": i}
+                                for i in [5, 10, 20, 30, 50]
+                            ],
+                            value=20,
+                            style={"width": "100px"},
+                        ),
+                    ],
+                    style={
+                        "display": "flex",
+                        "justifyContent": "center",
+                        "alignItems": "center",
+                        "marginTop": "20px",
+                        "marginBottom": "20px",
+                    },
+                ),
+                dbc.Pagination(
+                    id="duplicates-pagination",
+                    active_page=1,
+                    max_value=1,
+                    first_last=True,
+                    previous_next=True,
+                    fully_expanded=False,
+                    style={
+                        "justifyContent": "center",
+                        "overflowX": "auto",
+                        "whiteSpace": "nowrap",
+                        "padding": "10px 0",
+                    },
+                ),
+                html.Div(id="duplicates-display"),
+                dbc.Button(
+                    "Delete Selected Images",
+                    id="delete-button",
+                    color="danger",
+                    className="mb-2",
+                ),
+                dcc.Store(id="folder-path-duplicates"),
+                dcc.Store(id="duplicates-store", data=[]),
+                dcc.Store(id="filtered-duplicates", data=[]),
+                dcc.Loading(
+                    id="loading-duplicates-detection",
+                    type="default",
+                    children=html.Div(id="loading-output-duplicates"),
+                ),
+                dcc.Store(id="current-page-images", storage_type="memory"),
+            ],
+            style={"textAlign": "center", "marginBottom": "20px"},
+        ),
+    ]
+)
+
+
+@app.server.route("/dup_images/<path:filename>")
+def serve_duplicate_image(filename):
+    # Ensure the directory is safely parsed
+    directory = os.path.dirname(filename)
+    file_to_serve = os.path.basename(filename)
+    return send_from_directory(directory, file_to_serve)
+
+
+@app.callback(
+    Output("output-folder-path", "children"), [Input("select-folder-graph", "n_clicks")]
+)
+def update_output(n_clicks):
+    if n_clicks:
+        folder_path = select_folder()
+        return f"Selected folder: {folder_path}"
+
+
+@app.callback(
+    [Output("image-graph", "figure"), Output("image-graph", "style")],
+    [Input("output-folder-path", "children"), Input("threshold-input", "value")],
+)
+def update_graph(folder_path, threshold):
+    if folder_path and "Selected folder: " in folder_path:
+        directory = folder_path.split("Selected folder: ")[1]
+        data = process_images(directory)
+        fig = create_bar_graph(data, threshold)
+        return fig, {"display": "block"}
+    return go.Figure(), {"display": "none"}
+
+
+@app.callback(
+    Output("folder-path", "data"),
+    Input("select-folder-blur", "n_clicks"),
+    prevent_initial_call=True,
+)
+def select_folder_for_blur(n_clicks):
+    folder_path = select_folder()
+    return {"path": folder_path}
+
+
+detector = LaplacianBlurDetector().eval()
+if torch.cuda.is_available():
+    detector = detector.cuda()
+
+
+def fetch_and_check_blurry(
+    image_path, blur_threshold, blur_scores, mean_blur, std_blur
+):
+
+    blur_score = blur_scores.get(os.path.normpath(image_path))
+    lower_bound = mean_blur - blur_threshold * std_blur
+    is_blurry = blur_score < lower_bound
+    if is_blurry:
+        return image_path, blur_score
+    return None
+
+
+@app.callback(
+    [
+        Output("blur-detection-state", "data"),
+        Output("blurred-images", "data"),
+        Output("loading-output", "children"),
+        Output("global-blur-stats", "data"),
+    ],
+    [Input("folder-path", "data"), Input("select-folder-blur", "n_clicks")],
+    [State("blur-detection-state", "data"), State("blurred-images", "data")],
+)
+def detect_blurry_images(data, n_clicks, blur_detection_state, blurred_images):
+    ctx = dash.callback_context
+
+    if not data or "path" not in data:
+        return blur_detection_state, blurred_images, "", None
+
+    folder_path = data["path"]
+
+    # If the blur detection button is clicked, reset the state and images
+    if ctx.triggered and "select-folder-blur.n_clicks" in ctx.triggered[0]["prop_id"]:
+        blur_detection_state = {"running": True, "completed": False, "progress": 0}
+        blurred_images = []
+
+    if not blur_detection_state["running"]:
+        return blur_detection_state, blurred_images, "", None
+
+    total_files = [
+        os.path.join(folder_path, f)
+        for f in os.listdir(folder_path)
+        if f.lower().endswith((".png", ".jpg", ".jpeg"))
+    ]
+    file_count = len(total_files)
+
+    # Check if processing is already completed
+    if blur_detection_state["completed"]:
+        return blur_detection_state, blurred_images, "", None
+
+    new_blurred_images = []
+    blur_val = []
+    blur_scores_global = compute_and_store_blur_scores(total_files, detector)
+    mean_blur_global, std_blur_global = calculate_global_statistics(blur_scores_global)
+    for i, file_path in enumerate(total_files):  # Process only the first 1500 images
+        result = fetch_and_check_blurry(
+            file_path, 1, blur_scores_global, mean_blur_global, std_blur_global
+        )
+        if result is not None:
+            # new_file_path = os.path.join(BLURRY_IMAGES_DIR, result[0])
+            # copyfile(file_path, new_file_path)
+            new_blurred_images.append(file_path)
+            blur_val.append(result[1])
+
+        # Update progress
+        blur_detection_state["progress"] = int(((i + 1) / file_count) * 100)
+
+    blur_detection_state["completed"] = True  # Mark as completed
+    blur_stats_data = {
+        "blur_scores": blur_scores_global,
+        "mean_blur": mean_blur_global,
+        "std_blur": std_blur_global,
+    }
+    return blur_detection_state, [new_blurred_images, blur_val], "", blur_stats_data
+
+
+@app.callback(
+    [
+        Output("blur-distribution-graph", "figure"),
+        Output("blur-distribution-graph", "style"),
+    ],
+    [Input("global-blur-stats", "data"), Input("blur-threshold-slider", "value")],
+)
+def display_blur_distribution(blur_stats_data, blur_threshold):
+    if not blur_stats_data:
+        return go.Figure(), {"display": "none"}
+
+    blur_values = list(blur_stats_data["blur_scores"].values())
+    mean_val = blur_stats_data["mean_blur"]
+    std_val = blur_stats_data["std_blur"]
+
+    # KDE plot
+    kde = gaussian_kde(blur_values)
+    x = np.linspace(min(blur_values), max(blur_values), 1000)
+    y = kde(x)
+
+    fig = go.Figure()
+    fig.add_trace(
+        go.Scatter(x=x, y=y, mode="lines", line=dict(color="blue"), name="Density")
+    )
+
+    fig.add_vline(
+        x=mean_val, line=dict(color="red", dash="dash"), name=f"Mean: {mean_val:.2f}"
+    )
+    fig.add_vline(
+        x=mean_val - std_val,
+        line=dict(color="green", dash="dash"),
+        name=f"Mean - STD: {mean_val - std_val:.2f}",
+    )
+    fig.add_vline(
+        x=mean_val + std_val,
+        line=dict(color="green", dash="dash"),
+        name=f"Mean + STD: {mean_val + std_val:.2f}",
+    )
+    fig.add_vline(
+        x=mean_val - 2 * std_val,
+        line=dict(color="green", dash="dash"),
+        name=f"Mean - 2*STD: {mean_val - 2 * std_val:.2f}",
+    )
+    # fig.add_vline(
+    #     x=mean_val + 2 * std_val,
+    #     line=dict(color="green", dash="dash"),
+    #     name=f"Mean + 2*STD: {mean_val + 2 * std_val:.2f}",
+    # )
+
+    # Add a vertical line for the current blur threshold
+    threshold_line_position = mean_val - blur_threshold * std_val
+    fig.add_vline(
+        x=threshold_line_position,
+        line=dict(color="purple", dash="dash"),
+        name=f"Threshold: {threshold_line_position:.2f}",
+    )
+
+    fig.update_layout(
+        title="Distribution of Blur Values",
+        xaxis_title="Frequency",
+        yaxis_title="Blur Values",
+        showlegend=True,
+        plot_bgcolor="white",
+    )
+
+    return fig, {"display": "block"}
+
+
+app.clientside_callback(
+    """
+    function(n_clicks, current_value) {
+        if (n_clicks) {
+            return current_value.length === 0 ? ['checked'] : [];
+        }
+        return dash_clientside.no_update;
+    }
+    """,
+    Output({"type": "blurry-checkbox", "index": MATCH}, "value"),
+    Input({"type": "image", "index": MATCH}, "n_clicks"),
+    State({"type": "blurry-checkbox", "index": MATCH}, "value"),
+)
+
+
+@app.callback(
+    Output("high-load-warning", "children"),
+    Output("high-load-warning", "style"),
+    Input("items-per-page", "value"),
+)
+def update_warning(items_per_page):
+    if items_per_page == 50:
+        return (
+            "Warning: Displaying 50 images may slow down the system.",
+            {
+                "color": "orange",
+                "fontWeight": "bold",
+                "marginBottom": "10px",
+                "textAlign": "center",
+                "display": "block",
+            },
+        )
+    else:
+        return "", {"display": "none"}
+
+
+@app.callback(
+    Output("blurry-images-display", "children"),
+
+    Output("delete-blurry-button", "style"),
+    Output("filtered-blurry-images", "data"),
+    Output("pagination", "max_value"),
+    Input("blurred-images", "data"),
+    Input("blur-threshold-slider", "value"),
+    Input("global-blur-stats", "data"),
+    Input("pagination", "active_page"),
+    Input("items-per-page", "value"),
+
+)
+def display_blurry_images(
+    blurred_images, blur_threshold, blur_stats, page, items_per_page
+):
+    if not blurred_images:
+
+        return html.Div("No blurry images found."), {"display": "none"}, [], 1
+
+
+    # Use the blur_stats data
+    blur_scores_global = blur_stats["blur_scores"]
+    mean_blur_global = blur_stats["mean_blur"]
+    std_blur_global = blur_stats["std_blur"]
+
+    filtered_images = []
+    blur_val = []
+    for image in blurred_images[0]:
+        result = fetch_and_check_blurry(
+            image, blur_threshold, blur_scores_global, mean_blur_global, std_blur_global
+        )
+        if result is not None:
+            filtered_images.append(result[0])
+            blur_val.append(result[1])
+
+    # Sort the filtered images by blur score in ascending order
+    sorted_images = sorted(zip(filtered_images, blur_val), key=lambda x: x[1])
+    filtered_images, blur_val = zip(*sorted_images) if sorted_images else ([], [])
+
+    # Pagination
+    total_images = len(filtered_images)
+    total_pages = -(-total_images // items_per_page)  # Ceiling division
+    start_idx = (page - 1) * items_per_page
+    end_idx = min(start_idx + items_per_page, total_images)
+    page_images = filtered_images[start_idx:end_idx]
+    page_blur_val = blur_val[start_idx:end_idx]
+
+    image_grid = html.Div(
+        style={
+            "display": "grid",
+            "gridTemplateColumns": "repeat(auto-fill, minmax(200px, 1fr))",
+            "gap": "10px",
+        },
+        children=[
+            html.Div(
+                [
+                    dcc.Checklist(
+                        id={"type": "blurry-checkbox", "index": i + start_idx},
+                        options=[{"label": "", "value": "checked"}],
+                        value=[],
+                        style={
+                            "position": "absolute",
+                            "top": "5px",
+                            "left": "5px",
+                            "zIndex": "2",
+                        },
+                    ),
+                    html.Div(
+                        [
+                            html.Img(
+                                src=f"/images/{image}",
+                                className="thumbnail",
+                                style={
+                                    "height": "200px",
+                                    "width": "100%",
+                                    "objectFit": "cover",
+                                },
+                                id={"type": "image", "index": i + start_idx},
+                            ),
+                            html.Img(
+                                src=f"/images/{image}",
+                                className="preview",
+                            ),
+                        ],
+                        className="hover-for-blur",
+                    ),
+                    html.Figcaption(f"Blur Val = {bval:.2f}"),
+                ],
+                style={"textAlign": "center", "position": "relative"},
+                id={"type": "image-container", "index": i + start_idx},
+            )
+            for i, (image, bval) in enumerate(zip(page_images, page_blur_val))
+        ],
+    )
+
+    return (
+        html.Div(
+            [
+                image_grid,
+                html.Div(
+                    [
+                        dbc.Button(
+                            "Delete Selected Blurry Images",
+                            id="delete-blurry-button",
+                            color="danger",
+                            className="mt-3",
+                        )
+                    ],
+                    style={"textAlign": "center", "marginTop": "20px"},
+                ),
+            ]
+        ),
+        {"display": "block"},
+        list(filtered_images),
+        total_pages,
+    )
+
+
+# Callback to update pagination when items per page changes
+@app.callback(Output("pagination", "active_page"), Input("items-per-page", "value"))
+def reset_page(items_per_page):
+    return 1
+
+
+@app.callback(
+    [
+        Output("blur-detection-state", "data"),
+        Output("blurred-images", "data"),
+        Output("loading-output", "children"),
+        Output("global-blur-stats", "data"),
+    ],
+    [
+        Input("folder-path", "data"),
+        Input("select-folder-blur", "n_clicks"),
+        Input("delete-blurry-button", "n_clicks"),
+        Input("blur-threshold-slider", "value"),
+    ],
+    [
+        State("blur-detection-state", "data"),
+        State("blurred-images", "data"),
+        State({"type": "blurry-checkbox", "index": ALL}, "value"),
+        State("global-blur-stats", "data"),
+        State("filtered-blurry-images", "data"),
+        State("pagination", "active_page"),
+        State("items-per-page", "value"),
+    ],
+)
+def handle_blur_detection_and_deletion(
+    folder_data,
+    select_n_clicks,
+    delete_n_clicks,
+    blur_threshold,
+    blur_detection_state,
+    blurred_images,
+    selected_values,
+    global_blur_stats,
+    filtered_blurry_images,
+    active_page,
+    items_per_page,
+):
+    ctx = dash.callback_context
+    if not ctx.triggered:
+        raise dash.exceptions.PreventUpdate
+
+    trigger_id = ctx.triggered[0]["prop_id"].split(".")[0]
+
+    if trigger_id in {"folder-path", "select-folder-blur", "blur-threshold-slider"}:
+        if not folder_data or "path" not in folder_data:
+            return no_update, no_update, "", no_update
+
+        folder_path = folder_data["path"]
+
+        if trigger_id == "select-folder-blur":
+            blur_detection_state = {"running": True, "completed": False, "progress": 0}
+            blurred_images = []
+
+        if not blur_detection_state["running"]:
+            return no_update, no_update, "", no_update
+
+        total_files = [
+            os.path.join(folder_path, f)
+            for f in os.listdir(folder_path)
+            if f.lower().endswith((".png", ".jpg", ".jpeg"))
+        ]
+        file_count = len(total_files)
+
+        if not blur_detection_state["completed"]:
+            blur_scores_global = compute_and_store_blur_scores(total_files, detector)
+            mean_blur_global, std_blur_global = calculate_global_statistics(
+                blur_scores_global
+            )
+
+            new_blurred_images, blur_val = [], []
+            for i, file_path in enumerate(total_files):
+                blur_score = blur_scores_global.get(os.path.normpath(file_path))
+                if blur_score is not None:
+                    lower_bound = mean_blur_global - blur_threshold * std_blur_global
+                    if blur_score < lower_bound:
+                        new_blurred_images.append(file_path)
+                        blur_val.append(blur_score)
+
+                blur_detection_state["progress"] = int(((i + 1) / file_count) * 100)
+
+            blur_detection_state["completed"] = True
+            global_blur_stats = {
+                "blur_scores": blur_scores_global,
+                "mean_blur": mean_blur_global,
+                "std_blur": std_blur_global,
+            }
+            return (
+                blur_detection_state,
+                [new_blurred_images, blur_val],
+                f"Progress: {blur_detection_state['progress']}%",
+                global_blur_stats,
+            )
+
+        else:
+            # If already completed, just re-filter based on new threshold
+            new_blurred_images, blur_val = [], []
+            for file_path, blur_score in global_blur_stats["blur_scores"].items():
+                lower_bound = (
+                    global_blur_stats["mean_blur"]
+                    - blur_threshold * global_blur_stats["std_blur"]
+                )
+                if blur_score < lower_bound:
+                    new_blurred_images.append(file_path)
+                    blur_val.append(blur_score)
+
+            return (
+                blur_detection_state,
+                [new_blurred_images, blur_val],
+                "",
+                global_blur_stats,
+            )
+
+    elif trigger_id == "delete-blurry-button":
+        if not filtered_blurry_images or not global_blur_stats:
+            return no_update, no_update, "", no_update
+        # Calculate the start index for the current page
+        start_idx = (active_page - 1) * items_per_page
+
+        selected_indices = [
+            i + start_idx for i, val in enumerate(selected_values) if "checked" in val
+        ]
+        images_to_delete = [filtered_blurry_images[i] for i in selected_indices]
+
+        # Update blurred_images list by removing the selected images
+        updated_blurred_images = [
+            img
+            for i, img in enumerate(filtered_blurry_images)
+            if i not in selected_indices
+        ]
+
+        # Update global_blur_stats by removing the blur scores of the deleted images
+        updated_blur_scores = {
+            k: v
+            for k, v in global_blur_stats["blur_scores"].items()
+            if k not in images_to_delete
+        }
+
+        # Recalculate mean and standard deviation for the updated blur scores
+        if updated_blur_scores:
+            mean_blur = sum(updated_blur_scores.values()) / len(updated_blur_scores)
+            std_blur = (
+                sum((x - mean_blur) ** 2 for x in updated_blur_scores.values())
+                / len(updated_blur_scores)
+            ) ** 0.5
+        else:
+            mean_blur = 0
+            std_blur = 0
+
+        updated_global_blur_stats = {
+            "blur_scores": updated_blur_scores,
+            "mean_blur": mean_blur,
+            "std_blur": std_blur,
+        }
+
+        # Delete the selected images from the filesystem
+        for image_path in images_to_delete:
+            try:
+                os.remove(image_path)
+                print(f"Deleted: {image_path}")
+            except OSError as e:
+                print(f"Error deleting {image_path}: {e}")
+
+        return (
+            blur_detection_state,
+            [updated_blurred_images, list(updated_blur_scores.values())],
+            "Deletion completed",
+            updated_global_blur_stats,
+        )
+
+    return no_update, no_update, "", no_update
+
+
+# Route to serve images
+@server.route("/images/<path:filename>")
+def serve_image(filename):
+    directory = os.path.dirname(filename)
+    file_to_serve = os.path.basename(filename)
+    return send_from_directory(directory, file_to_serve)
+
+
+@app.callback(
+    Output("folder-path-duplicates", "data"),
+    [Input("select-folder-duplicates", "n_clicks")],
+)
+def update_folder_path(n_clicks):
+    if n_clicks is None:
+        raise dash.exceptions.PreventUpdate
+    return select_folder()
+
+
+@app.callback(
+    [
+        Output("duplicates-store", "data"),
+        Output("duplicates-display", "children"),
+        Output("filtered-duplicates", "data"),
+        Output("duplicates-pagination", "max_value"),
+        Output(
+            "current-page-images", "data"
+        ),  # New output to store current page image paths
+    ],
+    [
+        Input("folder-path-duplicates", "data"),
+        Input("delete-button", "n_clicks"),
+        Input("duplicates-pagination", "active_page"),
+        Input("duplicates-items-per-page", "value"),
+    ],
+    [
+        State("duplicates-store", "data"),
+        State("filtered-duplicates", "data"),
+        State({"type": "select-checkbox", "index": ALL}, "value"),
+        State(
+            "current-page-images", "data"
+        ),  # New state to get current page image paths
+    ],
+)
+def update_duplicates_display(
+    folder_path,
+    delete_n_clicks,
+    page,
+    items_per_page,
+    duplicates,
+    filtered_duplicates,
+    selected_values,
+    current_page_images,
+):
+    ctx = dash.callback_context
+    if not ctx.triggered:
+        raise dash.exceptions.PreventUpdate
+
+    button_id = ctx.triggered[0]["prop_id"].split(".")[0]
+
+    if button_id == "folder-path-duplicates":
+        duplicates = find_duplicates(folder_path)
+        filtered_groups = [group for group in duplicates if len(group) > 1]
+        filtered_duplicates = [item for group in filtered_groups for item in group]
+        total_pages = -(-len(filtered_groups) // items_per_page)  # Ceiling division
+        display, current_page_images = create_duplicates_display(
+            filtered_groups, page, items_per_page
+        )
+        return (
+            duplicates,
+            display,
+            filtered_duplicates,
+            total_pages,
+            current_page_images,
+        )
+
+    elif button_id == "delete-button":
+
+        if not filtered_duplicates or not current_page_images:
+            return no_update
+
+        # Use the current_page_images to determine which images are on the current page
+
+        selected_files = [
+            img
+            for img, selected in zip(current_page_images, selected_values)
+            if selected
+        ]
+
+        # Delete files
+        for file_path in selected_files:
+            try:
+                os.remove(file_path)
+                print(f"Deleted: {file_path}")
+            except OSError as e:
+                print(f"Error deleting file {file_path}: {e}")
+
+        # Update filtered_groups
+        updated_filtered_groups = []
+        for group in duplicates:
+            updated_group = [img for img in group if img not in selected_files]
+            if len(updated_group) > 1:
+                updated_filtered_groups.append(updated_group)
+
+        # Recalculate filtered_duplicates
+        filtered_duplicates = [
+            item for group in updated_filtered_groups for item in group
+        ]
+
+        total_pages = -(
+            -len(updated_filtered_groups) // items_per_page
+        )  # Ceiling division
+
+        # Adjust page if necessary
+        if page > total_pages:
+            page = max(1, total_pages)
+
+        display, current_page_images = create_duplicates_display(
+            updated_filtered_groups, page, items_per_page
+        )
+        return (
+            updated_filtered_groups,
+            display,
+            filtered_duplicates,
+            total_pages,
+            current_page_images,
+        )
+
+    elif button_id in ["duplicates-pagination", "duplicates-items-per-page"]:
+        filtered_groups = [group for group in duplicates if len(group) > 1]
+        filtered_duplicates = [item for group in filtered_groups for item in group]
+        total_pages = -(-len(filtered_groups) // items_per_page)  # Ceiling division
+        display, current_page_images = create_duplicates_display(
+            filtered_groups, page, items_per_page
+        )
+        return (
+            duplicates,
+            display,
+            filtered_duplicates,
+            total_pages,
+            current_page_images,
+        )
+
+    return dash.no_update
+
+
+# Add a callback to reset pagination when items per page changes
+@app.callback(
+    Output("duplicates-pagination", "active_page"),
+    Input("duplicates-items-per-page", "value"),
+)
+def reset_duplicates_page(items_per_page):
+    return 1
+
+
+if __name__ == "__main__":
+    app.run_server(debug=True)